<?xml version="1.0" encoding="UTF-8" standalone="no"?>
<component id="org.eclipse.jgit" version="2">
    <resource path="META-INF/MANIFEST.MF">
        <filter id="924844039">
            <message_arguments>
                <message_argument value="5.4.1"/>
                <message_argument value="5.4.0"/>
            </message_arguments>
        </filter>
    </resource>
    <resource path="src/org/eclipse/jgit/dircache/DirCacheEntry.java" type="org.eclipse.jgit.dircache.DirCacheEntry">
        <filter id="1142947843">
            <message_arguments>
                <message_argument value="5.1.9"/>
                <message_argument value="getLastModifiedInstant()"/>
            </message_arguments>
        </filter>
        <filter id="1142947843">
            <message_arguments>
                <message_argument value="5.1.9"/>
                <message_argument value="mightBeRacilyClean(Instant)"/>
            </message_arguments>
        </filter>
        <filter id="1142947843">
            <message_arguments>
                <message_argument value="5.1.9"/>
                <message_argument value="setLastModified(Instant)"/>
            </message_arguments>
        </filter>
    </resource>
    <resource path="src/org/eclipse/jgit/lib/ConfigConstants.java" type="org.eclipse.jgit.lib.ConfigConstants">
        <filter id="1142947843">
            <message_arguments>
                <message_argument value="5.1.9"/>
                <message_argument value="CONFIG_FILESYSTEM_SECTION"/>
            </message_arguments>
        </filter>
        <filter id="1142947843">
            <message_arguments>
                <message_argument value="5.1.9"/>
                <message_argument value="CONFIG_KEY_MIN_RACY_THRESHOLD"/>
            </message_arguments>
        </filter>
        <filter id="1142947843">
            <message_arguments>
                <message_argument value="5.1.9"/>
                <message_argument value="CONFIG_KEY_TIMESTAMP_RESOLUTION"/>
            </message_arguments>
        </filter>
    </resource>
<<<<<<< HEAD
    <resource path="src/org/eclipse/jgit/storage/file/FileBasedConfig.java" type="org.eclipse.jgit.storage.file.FileBasedConfig">
        <filter id="1142947843">
            <message_arguments>
                <message_argument value="5.1.9"/>
                <message_argument value="load(boolean)"/>
=======
    <resource path="src/org/eclipse/jgit/storage/pack/PackConfig.java" type="org.eclipse.jgit.storage.pack.PackConfig">
        <filter id="336658481">
            <message_arguments>
                <message_argument value="org.eclipse.jgit.storage.pack.PackConfig"/>
                <message_argument value="DEFAULT_MINSIZE_PREVENT_RACY_PACK"/>
            </message_arguments>
        </filter>
        <filter id="336658481">
            <message_arguments>
                <message_argument value="org.eclipse.jgit.storage.pack.PackConfig"/>
                <message_argument value="DEFAULT_WAIT_PREVENT_RACY_PACK"/>
            </message_arguments>
        </filter>
        <filter id="1142947843">
            <message_arguments>
                <message_argument value="5.1.8"/>
                <message_argument value="DEFAULT_MINSIZE_PREVENT_RACY_PACK"/>
            </message_arguments>
        </filter>
        <filter id="1142947843">
            <message_arguments>
                <message_argument value="5.1.8"/>
                <message_argument value="DEFAULT_WAIT_PREVENT_RACY_PACK"/>
            </message_arguments>
        </filter>
        <filter id="1142947843">
            <message_arguments>
                <message_argument value="5.1.8"/>
                <message_argument value="doWaitPreventRacyPack(long)"/>
            </message_arguments>
        </filter>
        <filter id="1142947843">
            <message_arguments>
                <message_argument value="5.1.8"/>
                <message_argument value="getMinSizePreventRacyPack()"/>
            </message_arguments>
        </filter>
        <filter id="1142947843">
            <message_arguments>
                <message_argument value="5.1.8"/>
                <message_argument value="isWaitPreventRacyPack()"/>
            </message_arguments>
        </filter>
        <filter id="1142947843">
            <message_arguments>
                <message_argument value="5.1.8"/>
                <message_argument value="setMinSizePreventRacyPack(long)"/>
            </message_arguments>
        </filter>
        <filter id="1142947843">
            <message_arguments>
                <message_argument value="5.1.8"/>
                <message_argument value="setWaitPreventRacyPack(boolean)"/>
>>>>>>> 18fb58ae
            </message_arguments>
        </filter>
    </resource>
    <resource path="src/org/eclipse/jgit/treewalk/WorkingTreeIterator.java" type="org.eclipse.jgit.treewalk.WorkingTreeIterator">
        <filter id="1142947843">
            <message_arguments>
                <message_argument value="5.1.9"/>
                <message_argument value="getEntryLastModifiedInstant()"/>
            </message_arguments>
        </filter>
    </resource>
    <resource path="src/org/eclipse/jgit/treewalk/WorkingTreeIterator.java" type="org.eclipse.jgit.treewalk.WorkingTreeIterator$Entry">
        <filter id="336695337">
            <message_arguments>
                <message_argument value="org.eclipse.jgit.treewalk.WorkingTreeIterator.Entry"/>
                <message_argument value="getLastModifiedInstant()"/>
            </message_arguments>
        </filter>
        <filter id="1142947843">
            <message_arguments>
                <message_argument value="5.1.9"/>
                <message_argument value="getLastModifiedInstant()"/>
            </message_arguments>
        </filter>
    </resource>
    <resource path="src/org/eclipse/jgit/util/FS.java" type="org.eclipse.jgit.util.FS">
        <filter id="338792546">
            <message_arguments>
                <message_argument value="org.eclipse.jgit.util.FS"/>
                <message_argument value="getFsTimerResolution(Path)"/>
            </message_arguments>
        </filter>
        <filter id="1142947843">
            <message_arguments>
                <message_argument value="5.1.9"/>
                <message_argument value="getFileStoreAttributes(Path)"/>
            </message_arguments>
        </filter>
        <filter id="1142947843">
            <message_arguments>
                <message_argument value="5.1.9"/>
                <message_argument value="lastModifiedInstant(File)"/>
            </message_arguments>
        </filter>
        <filter id="1142947843">
            <message_arguments>
                <message_argument value="5.1.9"/>
                <message_argument value="lastModifiedInstant(Path)"/>
            </message_arguments>
        </filter>
        <filter id="1142947843">
            <message_arguments>
                <message_argument value="5.1.9"/>
                <message_argument value="setAsyncFileStoreAttributes(boolean)"/>
            </message_arguments>
        </filter>
        <filter id="1142947843">
            <message_arguments>
                <message_argument value="5.1.9"/>
                <message_argument value="setLastModified(Path, Instant)"/>
            </message_arguments>
        </filter>
    </resource>
    <resource path="src/org/eclipse/jgit/util/FS.java" type="org.eclipse.jgit.util.FS$Attributes">
        <filter id="1142947843">
            <message_arguments>
                <message_argument value="5.1.9"/>
                <message_argument value="getLastModifiedInstant()"/>
            </message_arguments>
        </filter>
    </resource>
    <resource path="src/org/eclipse/jgit/util/FS.java" type="org.eclipse.jgit.util.FS$FileStoreAttributes">
        <filter id="1142947843">
            <message_arguments>
                <message_argument value="5.1.9"/>
                <message_argument value="FileStoreAttributes"/>
            </message_arguments>
        </filter>
    </resource>
    <resource path="src/org/eclipse/jgit/util/SimpleLruCache.java" type="org.eclipse.jgit.util.SimpleLruCache">
        <filter id="1109393411">
            <message_arguments>
                <message_argument value="5.1.9"/>
                <message_argument value="org.eclipse.jgit.util.SimpleLruCache"/>
            </message_arguments>
        </filter>
    </resource>
    <resource path="src/org/eclipse/jgit/util/Stats.java" type="org.eclipse.jgit.util.Stats">
        <filter id="1109393411">
            <message_arguments>
                <message_argument value="5.1.9"/>
                <message_argument value="org.eclipse.jgit.util.Stats"/>
            </message_arguments>
        </filter>
    </resource>
    <resource path="src/org/eclipse/jgit/util/SystemReader.java" type="org.eclipse.jgit.util.SystemReader">
        <filter id="336695337">
            <message_arguments>
                <message_argument value="org.eclipse.jgit.util.SystemReader"/>
                <message_argument value="getSystemConfig()"/>
            </message_arguments>
        </filter>
        <filter id="336695337">
            <message_arguments>
                <message_argument value="org.eclipse.jgit.util.SystemReader"/>
                <message_argument value="getUserConfig()"/>
            </message_arguments>
        </filter>
        <filter id="1142947843">
            <message_arguments>
                <message_argument value="5.1.9"/>
                <message_argument value="getSystemConfig()"/>
            </message_arguments>
        </filter>
        <filter id="1142947843">
            <message_arguments>
                <message_argument value="5.1.9"/>
                <message_argument value="getUserConfig()"/>
            </message_arguments>
        </filter>
    </resource>
</component><|MERGE_RESOLUTION|>--- conflicted
+++ resolved
@@ -45,70 +45,6 @@
             <message_arguments>
                 <message_argument value="5.1.9"/>
                 <message_argument value="CONFIG_KEY_TIMESTAMP_RESOLUTION"/>
-            </message_arguments>
-        </filter>
-    </resource>
-<<<<<<< HEAD
-    <resource path="src/org/eclipse/jgit/storage/file/FileBasedConfig.java" type="org.eclipse.jgit.storage.file.FileBasedConfig">
-        <filter id="1142947843">
-            <message_arguments>
-                <message_argument value="5.1.9"/>
-                <message_argument value="load(boolean)"/>
-=======
-    <resource path="src/org/eclipse/jgit/storage/pack/PackConfig.java" type="org.eclipse.jgit.storage.pack.PackConfig">
-        <filter id="336658481">
-            <message_arguments>
-                <message_argument value="org.eclipse.jgit.storage.pack.PackConfig"/>
-                <message_argument value="DEFAULT_MINSIZE_PREVENT_RACY_PACK"/>
-            </message_arguments>
-        </filter>
-        <filter id="336658481">
-            <message_arguments>
-                <message_argument value="org.eclipse.jgit.storage.pack.PackConfig"/>
-                <message_argument value="DEFAULT_WAIT_PREVENT_RACY_PACK"/>
-            </message_arguments>
-        </filter>
-        <filter id="1142947843">
-            <message_arguments>
-                <message_argument value="5.1.8"/>
-                <message_argument value="DEFAULT_MINSIZE_PREVENT_RACY_PACK"/>
-            </message_arguments>
-        </filter>
-        <filter id="1142947843">
-            <message_arguments>
-                <message_argument value="5.1.8"/>
-                <message_argument value="DEFAULT_WAIT_PREVENT_RACY_PACK"/>
-            </message_arguments>
-        </filter>
-        <filter id="1142947843">
-            <message_arguments>
-                <message_argument value="5.1.8"/>
-                <message_argument value="doWaitPreventRacyPack(long)"/>
-            </message_arguments>
-        </filter>
-        <filter id="1142947843">
-            <message_arguments>
-                <message_argument value="5.1.8"/>
-                <message_argument value="getMinSizePreventRacyPack()"/>
-            </message_arguments>
-        </filter>
-        <filter id="1142947843">
-            <message_arguments>
-                <message_argument value="5.1.8"/>
-                <message_argument value="isWaitPreventRacyPack()"/>
-            </message_arguments>
-        </filter>
-        <filter id="1142947843">
-            <message_arguments>
-                <message_argument value="5.1.8"/>
-                <message_argument value="setMinSizePreventRacyPack(long)"/>
-            </message_arguments>
-        </filter>
-        <filter id="1142947843">
-            <message_arguments>
-                <message_argument value="5.1.8"/>
-                <message_argument value="setWaitPreventRacyPack(boolean)"/>
->>>>>>> 18fb58ae
             </message_arguments>
         </filter>
     </resource>
