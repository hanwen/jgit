--- conflicted
+++ resolved
@@ -1,45 +1,10 @@
 <?xml version="1.0" encoding="UTF-8" standalone="no"?>
 <component id="org.eclipse.jgit" version="2">
-<<<<<<< HEAD
-    <resource path="src/org/eclipse/jgit/transport/ReceivePack.java" type="org.eclipse.jgit.transport.ReceivePack">
-=======
-    <resource path="META-INF/MANIFEST.MF" type="org.eclipse.jgit.transport.BaseReceivePack">
-        <filter id="305324134">
-            <message_arguments>
-                <message_argument value="org.eclipse.jgit.transport.BaseReceivePack"/>
-                <message_argument value="org.eclipse.jgit_5.6.1"/>
-            </message_arguments>
-        </filter>
-    </resource>
-    <resource path="src/org/eclipse/jgit/lib/Config.java" type="org.eclipse.jgit.lib.Config">
-        <filter id="1142947843">
-            <message_arguments>
-                <message_argument value="5.5.2"/>
-                <message_argument value="getBaseConfig()"/>
-            </message_arguments>
-        </filter>
-    </resource>
     <resource path="src/org/eclipse/jgit/lib/ConfigConstants.java" type="org.eclipse.jgit.lib.ConfigConstants">
         <filter id="1142947843">
             <message_arguments>
                 <message_argument value="5.1.13"/>
                 <message_argument value="CONFIG_JMX_SECTION"/>
-            </message_arguments>
-        </filter>
-    </resource>
-    <resource path="src/org/eclipse/jgit/lib/Constants.java" type="org.eclipse.jgit.lib.Constants">
-        <filter id="1142947843">
-            <message_arguments>
-                <message_argument value="5.5.2"/>
-                <message_argument value="XDG_CONFIG_HOME"/>
-            </message_arguments>
-        </filter>
-    </resource>
-    <resource path="src/org/eclipse/jgit/revwalk/ReachabilityChecker.java" type="org.eclipse.jgit.revwalk.ReachabilityChecker">
-        <filter id="403804204">
-            <message_arguments>
-                <message_argument value="org.eclipse.jgit.revwalk.ReachabilityChecker"/>
-                <message_argument value="areAllReachable(Collection&lt;RevCommit&gt;, Stream&lt;RevCommit&gt;)"/>
             </message_arguments>
         </filter>
     </resource>
@@ -52,74 +17,11 @@
             </message_arguments>
         </filter>
     </resource>
-    <resource path="src/org/eclipse/jgit/storage/pack/PackStatistics.java" type="org.eclipse.jgit.storage.pack.PackStatistics$Accumulator">
+    <resource path="src/org/eclipse/jgit/transport/ReceivePack.java" type="org.eclipse.jgit.transport.ReceivePack">
         <filter id="336658481">
             <message_arguments>
-                <message_argument value="org.eclipse.jgit.storage.pack.PackStatistics.Accumulator"/>
-                <message_argument value="offloadedPackfileSize"/>
-            </message_arguments>
-        </filter>
-        <filter id="336658481">
-            <message_arguments>
-                <message_argument value="org.eclipse.jgit.storage.pack.PackStatistics.Accumulator"/>
-                <message_argument value="offloadedPackfiles"/>
-            </message_arguments>
-        </filter>
-    </resource>
-    <resource path="src/org/eclipse/jgit/transport/AbstractAdvertiseRefsHook.java" type="org.eclipse.jgit.transport.AbstractAdvertiseRefsHook">
-        <filter comment="Merged BaseReceivePack into ReceivePack, replace BaseReceivePack with ReceivePack" id="338792546">
-            <message_arguments>
-                <message_argument value="org.eclipse.jgit.transport.AbstractAdvertiseRefsHook"/>
-                <message_argument value="advertiseRefs(BaseReceivePack)"/>
-            </message_arguments>
-        </filter>
-    </resource>
-    <resource path="src/org/eclipse/jgit/transport/AdvertiseRefsHook.java" type="org.eclipse.jgit.transport.AdvertiseRefsHook">
-        <filter comment="Merged BaseReceivePack into ReceivePack, replace BaseReceivePack with ReceivePack" id="403804204">
-            <message_arguments>
-                <message_argument value="org.eclipse.jgit.transport.AdvertiseRefsHook"/>
-                <message_argument value="advertiseRefs(ReceivePack)"/>
-            </message_arguments>
-        </filter>
-        <filter comment="Merged BaseReceivePack into ReceivePack, replace BaseReceivePack with ReceivePack" id="405901410">
-            <message_arguments>
-                <message_argument value="org.eclipse.jgit.transport.AdvertiseRefsHook"/>
-                <message_argument value="advertiseRefs(BaseReceivePack)"/>
-            </message_arguments>
-        </filter>
-    </resource>
-    <resource path="src/org/eclipse/jgit/transport/AdvertiseRefsHookChain.java" type="org.eclipse.jgit.transport.AdvertiseRefsHookChain">
-        <filter comment="Merged BaseReceivePack into ReceivePack, replace BaseReceivePack with ReceivePack" id="338792546">
-            <message_arguments>
-                <message_argument value="org.eclipse.jgit.transport.AdvertiseRefsHookChain"/>
-                <message_argument value="advertiseRefs(BaseReceivePack)"/>
-            </message_arguments>
-        </filter>
-    </resource>
-    <resource path="src/org/eclipse/jgit/transport/ReceiveCommand.java" type="org.eclipse.jgit.transport.ReceiveCommand">
-        <filter comment="Merged BaseReceivePack into ReceivePack, replace BaseReceivePack with ReceivePack" id="338792546">
-            <message_arguments>
-                <message_argument value="org.eclipse.jgit.transport.ReceiveCommand"/>
-                <message_argument value="execute(BaseReceivePack)"/>
-            </message_arguments>
-        </filter>
-    </resource>
-    <resource path="src/org/eclipse/jgit/transport/ReceivePack.java" type="org.eclipse.jgit.transport.ReceivePack">
-        <filter comment="Merged BaseReceivePack into ReceivePack, replace BaseReceivePack with ReceivePack" id="338792546">
-            <message_arguments>
                 <message_argument value="org.eclipse.jgit.transport.ReceivePack"/>
-                <message_argument value="getLockMessageProcessName()"/>
-            </message_arguments>
-        </filter>
-        <filter comment="Merged BaseReceivePack into ReceivePack, replace BaseReceivePack with ReceivePack" id="338849923">
-            <message_arguments>
-                <message_argument value="org.eclipse.jgit.transport.ReceivePack"/>
-            </message_arguments>
-        </filter>
-        <filter id="421572723">
-            <message_arguments>
-                <message_argument value="org.eclipse.jgit.transport.ReceivePack"/>
-                <message_argument value="enableCapabilities()"/>
+                <message_argument value="connectivityChecker"/>
             </message_arguments>
         </filter>
     </resource>
@@ -131,13 +33,4 @@
             </message_arguments>
         </filter>
     </resource>
-    <resource path="src/org/eclipse/jgit/util/QuotedString.java" type="org.eclipse.jgit.util.QuotedString">
->>>>>>> d7304edd
-        <filter id="336658481">
-            <message_arguments>
-                <message_argument value="org.eclipse.jgit.transport.ReceivePack"/>
-                <message_argument value="connectivityChecker"/>
-            </message_arguments>
-        </filter>
-    </resource>
 </component>