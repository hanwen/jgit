--- conflicted
+++ resolved
@@ -57,7 +57,6 @@
 import java.nio.charset.CharsetDecoder;
 import java.nio.charset.CodingErrorAction;
 import java.nio.charset.IllegalCharsetNameException;
-import java.nio.charset.StandardCharsets;
 import java.nio.charset.UnsupportedCharsetException;
 import java.util.Arrays;
 import java.util.HashMap;
@@ -76,11 +75,7 @@
 	 * UTF-8 charset constant.
 	 *
 	 * @since 2.2
-<<<<<<< HEAD
-	 * @deprecated use {@link StandardCharsets#UTF_8} instead
-=======
 	 * @deprecated use {@link java.nio.charset.StandardCharsets#UTF_8} instead
->>>>>>> 16f75aa9
 	 */
 	@Deprecated
 	public static final Charset UTF8_CHARSET = UTF_8;
