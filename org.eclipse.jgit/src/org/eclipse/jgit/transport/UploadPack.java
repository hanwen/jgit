--- conflicted
+++ resolved
@@ -46,11 +46,7 @@
 import static java.util.function.Function.identity;
 import static java.util.stream.Collectors.toMap;
 import static org.eclipse.jgit.lib.Constants.R_TAGS;
-<<<<<<< HEAD
-import static org.eclipse.jgit.lib.RefDatabase.ALL;
 import static org.eclipse.jgit.transport.GitProtocolConstants.CAPABILITY_REF_IN_WANT;
-=======
->>>>>>> 8eecb4f8
 import static org.eclipse.jgit.transport.GitProtocolConstants.COMMAND_FETCH;
 import static org.eclipse.jgit.transport.GitProtocolConstants.COMMAND_LS_REFS;
 import static org.eclipse.jgit.transport.GitProtocolConstants.OPTION_AGENT;
@@ -967,7 +963,6 @@
 		}
 		LsRefsV2Request req = builder.setRefPrefixes(prefixes).build();
 
-<<<<<<< HEAD
 		protocolV2Hook.onLsRefs(req);
 
 		rawOut.stopBuffering();
@@ -976,23 +971,8 @@
 		if (req.getPeel()) {
 			adv.setDerefTags(true);
 		}
-		Map<String, Ref> refsToSend;
-		if (req.getRefPrefixes().isEmpty()) {
-			refsToSend = getAdvertisedOrDefaultRefs();
-		} else {
-			refsToSend = new HashMap<>();
-			for (String refPrefix : req.getRefPrefixes()) {
-				for (Ref ref : db.getRefDatabase().getRefsByPrefix(refPrefix)) {
-					refsToSend.put(ref.getName(), ref);
-				}
-			}
-		}
+		Map<String, Ref> refsToSend = getFilteredRefs(req.getRefPrefixes());
 		if (req.getSymrefs()) {
-=======
-		Map<String, Ref> refsToSend = getFilteredRefs(refPrefixes);
-
-		if (needToFindSymrefs) {
->>>>>>> 8eecb4f8
 			findSymrefs(adv, refsToSend);
 		}
 
