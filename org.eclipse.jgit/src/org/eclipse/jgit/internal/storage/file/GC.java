--- conflicted
+++ resolved
@@ -984,14 +984,10 @@
 			} else {
 				if (base == null || !n.startsWith(base)) {
 					try {
-<<<<<<< HEAD
-						FileUtils.delete(packDir.resolve(n).toFile(),
+						Path delete = packDir.resolve(n);
+						FileUtils.delete(delete.toFile(),
 								FileUtils.RETRY | FileUtils.SKIP_MISSING);
-=======
-						Path delete = packDir.resolve(n);
-						Files.delete(delete);
 						LOG.warn(JGitText.get().deletedOrphanInPackDir, delete);
->>>>>>> 5cd485e5
 					} catch (IOException e) {
 						LOG.error(e.getMessage(), e);
 					}
