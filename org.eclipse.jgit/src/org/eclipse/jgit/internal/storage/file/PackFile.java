--- conflicted
+++ resolved
@@ -179,7 +179,6 @@
 		length = Long.MAX_VALUE;
 	}
 
-<<<<<<< HEAD
 	private PackIndex idx() throws IOException {
 		PackIndex idx = loadedIdx;
 		if (idx == null) {
@@ -187,7 +186,7 @@
 				idx = loadedIdx;
 				if (idx == null) {
 					if (invalid) {
-						throw new PackInvalidException(packFile);
+						throw new PackInvalidException(packFile, invalidatingCause);
 					}
 					try {
 						idx = PackIndex.open(extFile(INDEX));
@@ -211,35 +210,10 @@
 						throw e;
 					} catch (IOException e) {
 						invalid = true;
+						invalidatingCause = e;
 						throw e;
 					}
 				}
-=======
-	private synchronized PackIndex idx() throws IOException {
-		if (loadedIdx == null) {
-			if (invalid) {
-				throw new PackInvalidException(packFile, invalidatingCause);
-			}
-
-			try {
-				final PackIndex idx = PackIndex.open(extFile(INDEX));
-
-				if (packChecksum == null) {
-					packChecksum = idx.packChecksum;
-				} else if (!Arrays.equals(packChecksum, idx.packChecksum)) {
-					throw new PackMismatchException(MessageFormat.format(
-							JGitText.get().packChecksumMismatch,
-							packFile.getPath()));
-				}
-				loadedIdx = idx;
-			} catch (InterruptedIOException e) {
-				// don't invalidate the pack, we are interrupted from another thread
-				throw e;
-			} catch (IOException e) {
-				invalid = true;
-				invalidatingCause = e;
-				throw e;
->>>>>>> fad5cf8b
 			}
 		}
 		return idx;
