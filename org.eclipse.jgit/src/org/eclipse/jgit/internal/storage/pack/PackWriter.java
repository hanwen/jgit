--- conflicted
+++ resolved
@@ -730,15 +730,9 @@
 			@NonNull Set<? extends ObjectId> have,
 			@NonNull Set<? extends ObjectId> shallow) throws IOException {
 		ObjectWalk ow;
-<<<<<<< HEAD
-		if (shallowPack)
+		if (shallowPack) {
 			ow = new DepthWalk.ObjectWalk(reader, depth - 1);
-		else
-=======
-		if (shallowPack) {
-			ow = new DepthWalk.ObjectWalk(reader, depth);
 		} else {
->>>>>>> b16e2077
 			ow = new ObjectWalk(reader);
 		}
 		ow.assumeShallow(shallow);
