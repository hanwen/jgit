/*
 * Copyright (C) 2010, 2012 Christian Halstrick <christian.halstrick@sap.com> and
 * other copyright owners as documented in the project's IP log.
 *
 * This program and the accompanying materials are made available under the
 * terms of the Eclipse Distribution License v1.0 which accompanies this
 * distribution, is reproduced below, and is available at
 * http://www.eclipse.org/org/documents/edl-v10.php
 *
 * All rights reserved.
 *
 * Redistribution and use in source and binary forms, with or without
 * modification, are permitted provided that the following conditions are met:
 *
 * - Redistributions of source code must retain the above copyright notice, this
 * list of conditions and the following disclaimer.
 *
 * - Redistributions in binary form must reproduce the above copyright notice,
 * this list of conditions and the following disclaimer in the documentation
 * and/or other materials provided with the distribution.
 *
 * - Neither the name of the Eclipse Foundation, Inc. nor the names of its
 * contributors may be used to endorse or promote products derived from this
 * software without specific prior written permission.
 *
 * THIS SOFTWARE IS PROVIDED BY THE COPYRIGHT HOLDERS AND CONTRIBUTORS "AS IS"
 * AND ANY EXPRESS OR IMPLIED WARRANTIES, INCLUDING, BUT NOT LIMITED TO, THE
 * IMPLIED WARRANTIES OF MERCHANTABILITY AND FITNESS FOR A PARTICULAR PURPOSE
 * ARE DISCLAIMED. IN NO EVENT SHALL THE COPYRIGHT OWNER OR CONTRIBUTORS BE
 * LIABLE FOR ANY DIRECT, INDIRECT, INCIDENTAL, SPECIAL, EXEMPLARY, OR
 * CONSEQUENTIAL DAMAGES (INCLUDING, BUT NOT LIMITED TO, PROCUREMENT OF
 * SUBSTITUTE GOODS OR SERVICES; LOSS OF USE, DATA, OR PROFITS; OR BUSINESS
 * INTERRUPTION) HOWEVER CAUSED AND ON ANY THEORY OF LIABILITY, WHETHER IN
 * CONTRACT, STRICT LIABILITY, OR TORT (INCLUDING NEGLIGENCE OR OTHERWISE)
 * ARISING IN ANY WAY OUT OF THE USE OF THIS SOFTWARE, EVEN IF ADVISED OF THE
 * POSSIBILITY OF SUCH DAMAGE.
 */
package org.eclipse.jgit.pgm;

import java.io.IOException;
import java.util.ArrayList;
import java.util.List;

import org.eclipse.jgit.api.CommitCommand;
import org.eclipse.jgit.api.Git;
import org.eclipse.jgit.api.errors.GitAPIException;
import org.eclipse.jgit.api.errors.JGitInternalException;
import org.eclipse.jgit.lib.Constants;
import org.eclipse.jgit.lib.Ref;
import org.eclipse.jgit.pgm.internal.CLIText;
import org.eclipse.jgit.pgm.opt.GpgSignHandler;
import org.eclipse.jgit.revwalk.RevCommit;
import org.eclipse.jgit.util.RawParseUtils;
import org.kohsuke.args4j.Argument;
import org.kohsuke.args4j.Option;

@Command(common = true, usage = "usage_recordChangesToRepository")
class Commit extends TextBuiltin {
	// I don't support setting the committer, because also the native git
	// command doesn't allow this.

	@Option(name = "--author", metaVar = "metaVar_author", usage = "usage_CommitAuthor")
	private String author;

	@Option(name = "--message", aliases = { "-m" }, metaVar = "metaVar_message", usage = "usage_CommitMessage", required = true)
	private String message;

	@Option(name = "--only", aliases = { "-o" }, usage = "usage_CommitOnly")
	private boolean only;

	@Option(name = "--all", aliases = { "-a" }, usage = "usage_CommitAll")
	private boolean all;

	@Option(name = "--amend", usage = "usage_CommitAmend")
	private boolean amend;

	@Option(name = "--gpg-sign", aliases = { "-S" }, forbids = {
			"--no-gpg-sign" }, handler = GpgSignHandler.class)
	private String gpgSigningKey;

	@Option(name = "--no-gpg-sign", forbids = { "--gpg-sign" })
	private boolean noGpgSign;

	@Argument(metaVar = "metaVar_commitPaths", usage = "usage_CommitPaths")
	private List<String> paths = new ArrayList<>();

	/** {@inheritDoc} */
	@Override
	protected void run() {
		try (Git git = new Git(db)) {
			CommitCommand commitCmd = git.commit();
			if (author != null) {
				commitCmd.setAuthor(RawParseUtils.parsePersonIdent(author));
			}
			if (message != null) {
				commitCmd.setMessage(message);
<<<<<<< HEAD
=======
			}
>>>>>>> 16f75aa9
			if (noGpgSign) {
				commitCmd.setSign(Boolean.FALSE);
			} else if (gpgSigningKey != null) {
				commitCmd.setSign(Boolean.TRUE);
				if (!gpgSigningKey.equals(GpgSignHandler.DEFAULT)) {
					commitCmd.setSigningKey(gpgSigningKey);
				}
			}
<<<<<<< HEAD
			if (only && paths.isEmpty())
=======
			if (only && paths.isEmpty()) {
>>>>>>> 16f75aa9
				throw die(CLIText.get().pathsRequired);
			}
			if (only && all) {
				throw die(CLIText.get().onlyOneCommitOptionAllowed);
			}
			if (!paths.isEmpty()) {
				for (String p : paths) {
					commitCmd.setOnly(p);
				}
			}
			commitCmd.setAmend(amend);
			commitCmd.setAll(all);
			Ref head = db.exactRef(Constants.HEAD);
			if (head == null) {
				throw die(CLIText.get().onBranchToBeBorn);
			}
			RevCommit commit;
			try {
				commit = commitCmd.call();
<<<<<<< HEAD
			} catch (JGitInternalException e) {
=======
			} catch (JGitInternalException | GitAPIException e) {
>>>>>>> 16f75aa9
				throw die(e.getMessage(), e);
			}

			String branchName;
			if (!head.isSymbolic()) {
				branchName = CLIText.get().branchDetachedHEAD;
			} else {
				branchName = head.getTarget().getName();
				if (branchName.startsWith(Constants.R_HEADS)) {
					branchName = branchName
							.substring(Constants.R_HEADS.length());
				}
			}
			outw.println('[' + branchName + ' ' + commit.name() + "] " //$NON-NLS-1$
					+ commit.getShortMessage());
		} catch (IOException e) {
			throw die(e.getMessage(), e);
		}
	}
}<|MERGE_RESOLUTION|>--- conflicted
+++ resolved
@@ -94,10 +94,7 @@
 			}
 			if (message != null) {
 				commitCmd.setMessage(message);
-<<<<<<< HEAD
-=======
 			}
->>>>>>> 16f75aa9
 			if (noGpgSign) {
 				commitCmd.setSign(Boolean.FALSE);
 			} else if (gpgSigningKey != null) {
@@ -106,11 +103,7 @@
 					commitCmd.setSigningKey(gpgSigningKey);
 				}
 			}
-<<<<<<< HEAD
-			if (only && paths.isEmpty())
-=======
 			if (only && paths.isEmpty()) {
->>>>>>> 16f75aa9
 				throw die(CLIText.get().pathsRequired);
 			}
 			if (only && all) {
@@ -130,11 +123,7 @@
 			RevCommit commit;
 			try {
 				commit = commitCmd.call();
-<<<<<<< HEAD
-			} catch (JGitInternalException e) {
-=======
 			} catch (JGitInternalException | GitAPIException e) {
->>>>>>> 16f75aa9
 				throw die(e.getMessage(), e);
 			}
 
