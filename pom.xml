<?xml version="1.0" encoding="UTF-8"?>
<!--
   Copyright (C) 2009-2010, Google Inc.
   Copyright (C) 2012, Matthias Sohn <matthias.sohn@sap.com>
   and other copyright owners as documented in the project's IP log.

   This program and the accompanying materials are made available
   under the terms of the Eclipse Distribution License v1.0 which
   accompanies this distribution, is reproduced below, and is
   available at http://www.eclipse.org/org/documents/edl-v10.php

   All rights reserved.

   Redistribution and use in source and binary forms, with or
   without modification, are permitted provided that the following
   conditions are met:

   - Redistributions of source code must retain the above copyright
     notice, this list of conditions and the following disclaimer.

   - Redistributions in binary form must reproduce the above
     copyright notice, this list of conditions and the following
     disclaimer in the documentation and/or other materials provided
     with the distribution.

   - Neither the name of the Eclipse Foundation, Inc. nor the
     names of its contributors may be used to endorse or promote
     products derived from this software without specific prior
     written permission.

   THIS SOFTWARE IS PROVIDED BY THE COPYRIGHT HOLDERS AND
   CONTRIBUTORS "AS IS" AND ANY EXPRESS OR IMPLIED WARRANTIES,
   INCLUDING, BUT NOT LIMITED TO, THE IMPLIED WARRANTIES
   OF MERCHANTABILITY AND FITNESS FOR A PARTICULAR PURPOSE
   ARE DISCLAIMED. IN NO EVENT SHALL THE COPYRIGHT OWNER OR
   CONTRIBUTORS BE LIABLE FOR ANY DIRECT, INDIRECT, INCIDENTAL,
   SPECIAL, EXEMPLARY, OR CONSEQUENTIAL DAMAGES (INCLUDING, BUT
   NOT LIMITED TO, PROCUREMENT OF SUBSTITUTE GOODS OR SERVICES;
   LOSS OF USE, DATA, OR PROFITS; OR BUSINESS INTERRUPTION) HOWEVER
   CAUSED AND ON ANY THEORY OF LIABILITY, WHETHER IN CONTRACT,
   STRICT LIABILITY, OR TORT (INCLUDING NEGLIGENCE OR OTHERWISE)
   ARISING IN ANY WAY OUT OF THE USE OF THIS SOFTWARE, EVEN IF
   ADVISED OF THE POSSIBILITY OF SUCH DAMAGE.
-->

<project xmlns="http://maven.apache.org/POM/4.0.0"
    xmlns:xsi="http://www.w3.org/2001/XMLSchema-instance"
    xsi:schemaLocation="http://maven.apache.org/POM/4.0.0 http://maven.apache.org/maven-v4_0_0.xsd">
  <modelVersion>4.0.0</modelVersion>

  <groupId>org.eclipse.jgit</groupId>
  <artifactId>org.eclipse.jgit-parent</artifactId>
  <packaging>pom</packaging>
  <version>5.2.3-SNAPSHOT</version>

  <name>JGit - Parent</name>
  <url>${jgit-url}</url>

  <organization>
    <name>Eclipse JGit Project</name>
    <url>http://www.eclipse.org/jgit</url>
  </organization>

  <description>
    Pure Java implementation of Git
  </description>

  <scm>
    <url>http://git.eclipse.org/c/jgit/jgit.git/</url>
    <connection>scm:git:https://git.eclipse.org/r/jgit/jgit</connection>
  </scm>

  <ciManagement>
    <system>hudson</system>
    <url>https://hudson.eclipse.org/jgit/</url>
  </ciManagement>

  <developers>
    <developer>
      <name>Andrey Loskutov</name>
    </developer>
    <developer>
      <name>Christian Halstrick</name>
    </developer>
    <developer>
      <name>Dave Borowitz</name>
    </developer>
    <developer>
      <name>David Pursehouse</name>
    </developer>
    <developer>
      <name>Gunnar Wagenknecht</name>
    </developer>
    <developer>
      <name>Jonathan Nieder</name>
    </developer>
    <developer>
      <name>Jonathan Tan</name>
    </developer>
    <developer>
      <name>Matthias Sohn</name>
    </developer>
    <developer>
      <name>Sasa Zivkov</name>
    </developer>
    <developer>
      <name>Terry Parker</name>
    </developer>
    <developer>
      <name>Thomas Wolf</name>
    </developer>
  </developers>

  <mailingLists>
    <mailingList>
      <name>jgit-dev Mailing List</name>
      <post>jgit-dev@eclipse.org</post>
      <subscribe>https://dev.eclipse.org/mailman/listinfo/jgit-dev</subscribe>
      <unsubscribe>https://dev.eclipse.org/mailman/listinfo/jgit-dev</unsubscribe>
      <archive>http://dev.eclipse.org/mhonarc/lists/jgit-dev</archive>
    </mailingList>

    <mailingList>
      <name>GIT Mailing List</name>
      <post>git@vger.kernel.org</post>
      <archive>http://marc.info/?l=git</archive>
    </mailingList>
  </mailingLists>

  <issueManagement>
    <url>https://bugs.eclipse.org/bugs/buglist.cgi?query_format=advanced;component=JGit;product=JGit;classification=Technology</url>
    <system>Bugzilla</system>
  </issueManagement>

  <licenses>
    <license>
      <name>Eclipse Distribution License (New BSD License)</name>
      <comments>
       All rights reserved.

       Redistribution and use in source and binary forms, with or
       without modification, are permitted provided that the following
       conditions are met:

       - Redistributions of source code must retain the above copyright
         notice, this list of conditions and the following disclaimer.

       - Redistributions in binary form must reproduce the above
         copyright notice, this list of conditions and the following
         disclaimer in the documentation and/or other materials provided
         with the distribution.

       - Neither the name of the Eclipse Foundation, Inc. nor the
         names of its contributors may be used to endorse or promote
         products derived from this software without specific prior
         written permission.

       THIS SOFTWARE IS PROVIDED BY THE COPYRIGHT HOLDERS AND
       CONTRIBUTORS "AS IS" AND ANY EXPRESS OR IMPLIED WARRANTIES,
       INCLUDING, BUT NOT LIMITED TO, THE IMPLIED WARRANTIES
       OF MERCHANTABILITY AND FITNESS FOR A PARTICULAR PURPOSE
       ARE DISCLAIMED. IN NO EVENT SHALL THE COPYRIGHT OWNER OR
       CONTRIBUTORS BE LIABLE FOR ANY DIRECT, INDIRECT, INCIDENTAL,
       SPECIAL, EXEMPLARY, OR CONSEQUENTIAL DAMAGES (INCLUDING, BUT
       NOT LIMITED TO, PROCUREMENT OF SUBSTITUTE GOODS OR SERVICES;
       LOSS OF USE, DATA, OR PROFITS; OR BUSINESS INTERRUPTION) HOWEVER
       CAUSED AND ON ANY THEORY OF LIABILITY, WHETHER IN CONTRACT,
       STRICT LIABILITY, OR TORT (INCLUDING NEGLIGENCE OR OTHERWISE)
       ARISING IN ANY WAY OUT OF THE USE OF THIS SOFTWARE, EVEN IF
       ADVISED OF THE POSSIBILITY OF SUCH DAMAGE.
      </comments>
    </license>
  </licenses>

  <properties>
    <jgit-url>http://www.eclipse.org/jgit/</jgit-url>
    <jgit-copyright>Copyright (c) 2005, 2009 Shawn Pearce, Robin Rosenberg, et.al.</jgit-copyright>
    <jgit.website.url>scp://build.eclipse.org/home/data/httpd/download.eclipse.org/jgit/site/${project.version}/</jgit.website.url>

    <project.build.sourceEncoding>UTF-8</project.build.sourceEncoding>
    <project.reporting.outputEncoding>UTF-8</project.reporting.outputEncoding>
    <maven.build.timestamp.format>yyyyMMddHHmm</maven.build.timestamp.format>
    <bundle-manifest>${project.build.directory}/META-INF/MANIFEST.MF</bundle-manifest>

    <jgit-last-release-version>5.1.0.201809111528-r</jgit-last-release-version>
    <apache-sshd-version>2.0.0</apache-sshd-version>
    <jsch-version>0.1.55</jsch-version>
    <jzlib-version>1.1.1</jzlib-version>
    <javaewah-version>1.1.6</javaewah-version>
    <junit-version>4.12</junit-version>
    <test-fork-count>1C</test-fork-count>
    <args4j-version>2.33</args4j-version>
    <commons-compress-version>1.18</commons-compress-version>
    <osgi-core-version>4.3.1</osgi-core-version>
    <servlet-api-version>3.1.0</servlet-api-version>
    <jetty-version>9.4.11.v20180605</jetty-version>
    <japicmp-version>0.14.1</japicmp-version>
    <httpclient-version>4.5.6</httpclient-version>
    <httpcore-version>4.4.10</httpcore-version>
    <slf4j-version>1.7.2</slf4j-version>
    <log4j-version>1.2.15</log4j-version>
    <maven-javadoc-plugin-version>3.1.0</maven-javadoc-plugin-version>
    <tycho-extras-version>1.3.0</tycho-extras-version>
    <gson-version>2.8.2</gson-version>
    <maven-project-info-reports-plugin-version>3.0.0</maven-project-info-reports-plugin-version>
    <maven-jxr-plugin-version>3.0.0</maven-jxr-plugin-version>
    <spotbugs-maven-plugin-version>3.1.12</spotbugs-maven-plugin-version>
    <maven-surefire-plugin-version>3.0.0-M3</maven-surefire-plugin-version>
    <maven-surefire-report-plugin-version>${maven-surefire-plugin-version}</maven-surefire-report-plugin-version>
    <maven-compiler-plugin-version>3.8.1</maven-compiler-plugin-version>

    <!-- Properties to enable jacoco code coverage analysis -->
    <sonar.core.codeCoveragePlugin>jacoco</sonar.core.codeCoveragePlugin>
    <sonar.dynamicAnalysis>reuseReports</sonar.dynamicAnalysis>
    <sonar.jacoco.reportPath>../target/jacoco.exec</sonar.jacoco.reportPath>
  </properties>

  <repositories>
    <repository>
      <id>jgit-repository</id>
      <url>https://repo.eclipse.org/content/repositories/jgit-releases/</url>
    </repository>
  </repositories>

  <pluginRepositories>
    <pluginRepository>
      <id>repo.eclipse.org.cbi-releases</id>
      <url>https://repo.eclipse.org/content/repositories/cbi-releases/</url>
    </pluginRepository>
    <pluginRepository>
      <id>repo.eclipse.org.cbi-snapshots</id>
      <url>https://repo.eclipse.org/content/repositories/cbi-snapshots/</url>
    </pluginRepository>
  </pluginRepositories>

  <build>
    <pluginManagement>
      <plugins>
        <plugin>
          <groupId>org.apache.maven.plugins</groupId>
          <artifactId>maven-jar-plugin</artifactId>
          <version>3.1.2</version>
          <configuration>
            <archive>
              <manifestEntries>
                <Implementation-Title>JGit ${project.artifactId}</Implementation-Title>
                <Implementation-Version>${project.version}</Implementation-Version>
                <Implementation-Vendor>Eclipse.org - JGit</Implementation-Vendor>
                <Implementation-Vendor-Id>org.eclipse.jgit</Implementation-Vendor-Id>
                <Implementation-Vendor-URL>${jgit-url}</Implementation-Vendor-URL>
              </manifestEntries>
            </archive>
            <!-- TODO: uncomment this in order to skip empty artifact of test modules as soon as bug 416299 is fixed
            <skipIfEmpty>true</skipIfEmpty>
            -->
          </configuration>
        </plugin>

        <plugin>
          <artifactId>maven-clean-plugin</artifactId>
          <version>3.1.0</version>
        </plugin>

        <plugin>
          <groupId>org.apache.maven.plugins</groupId>
          <artifactId>maven-shade-plugin</artifactId>
          <version>3.2.1</version>
        </plugin>

        <plugin>
          <groupId>org.apache.maven.plugins</groupId>
          <artifactId>maven-antrun-plugin</artifactId>
          <version>1.8</version>
        </plugin>

        <plugin>
          <groupId>org.apache.maven.plugins</groupId>
          <artifactId>maven-dependency-plugin</artifactId>
          <version>3.1.1</version>
        </plugin>

        <plugin>
          <groupId>org.apache.maven.plugins</groupId>
          <artifactId>maven-source-plugin</artifactId>
          <version>3.1.0</version>
        </plugin>

        <plugin>
          <groupId>org.apache.maven.plugins</groupId>
          <artifactId>maven-javadoc-plugin</artifactId>
          <version>${maven-javadoc-plugin-version}</version>
        </plugin>

        <plugin>
          <groupId>org.apache.maven.plugins</groupId>
          <artifactId>maven-surefire-plugin</artifactId>
          <version>${maven-surefire-plugin-version}</version>
          <configuration>
            <forkCount>${test-fork-count}</forkCount>
            <reuseForks>true</reuseForks>
          </configuration>
        </plugin>

        <plugin>
          <groupId>org.codehaus.mojo</groupId>
          <artifactId>build-helper-maven-plugin</artifactId>
          <version>3.0.0</version>
        </plugin>

        <plugin>
          <groupId>com.github.spotbugs</groupId>
          <artifactId>spotbugs-maven-plugin</artifactId>
          <version>${spotbugs-maven-plugin-version}</version>
          <configuration>
            <findbugsXmlOutput>true</findbugsXmlOutput>
            <failOnError>false</failOnError>
          </configuration>
          <executions>
            <execution>
              <goals>
                <goal>check</goal>
              </goals>
            </execution>
          </executions>
        </plugin>

        <plugin>
          <groupId>org.apache.maven.plugins</groupId>
          <artifactId>maven-pmd-plugin</artifactId>
          <version>3.12.0</version>
          <configuration>
            <sourceEncoding>utf-8</sourceEncoding>
            <minimumTokens>100</minimumTokens>
            <targetJdk>1.8</targetJdk>
            <format>xml</format>
            <failOnViolation>false</failOnViolation>
            <excludes>
              <exclude>**/UbcCheck.java</exclude>
            </excludes>
          </configuration>
          <executions>
            <execution>
              <goals>
                <goal>cpd-check</goal>
              </goals>
            </execution>
          </executions>
        </plugin>

        <plugin>
          <groupId>org.eclipse.cbi.maven.plugins</groupId>
          <artifactId>eclipse-jarsigner-plugin</artifactId>
          <version>1.1.5</version>
        </plugin>
        <plugin>
          <groupId>org.eclipse.tycho.extras</groupId>
          <artifactId>tycho-pack200a-plugin</artifactId>
          <version>${tycho-extras-version}</version>
        </plugin>
        <plugin>
          <groupId>org.eclipse.tycho.extras</groupId>
          <artifactId>tycho-pack200b-plugin</artifactId>
          <version>${tycho-extras-version}</version>
        </plugin>
        <plugin>
          <groupId>org.jacoco</groupId>
          <artifactId>jacoco-maven-plugin</artifactId>
          <version>0.8.4</version>
        </plugin>
        <plugin>
          <groupId>org.apache.maven.plugins</groupId>
          <artifactId>maven-site-plugin</artifactId>
          <version>3.7.1</version>
          <dependencies>
            <dependency><!-- add support for ssh/scp -->
              <groupId>org.apache.maven.wagon</groupId>
              <artifactId>wagon-ssh</artifactId>
              <version>3.2.0</version>
            </dependency>
          </dependencies>
        </plugin>
        <plugin>
          <groupId>org.apache.maven.plugins</groupId>
          <artifactId>maven-surefire-report-plugin</artifactId>
          <version>${maven-surefire-report-plugin-version}</version>
        </plugin>
        <plugin>
          <groupId>org.apache.maven.plugins</groupId>
          <artifactId>maven-jxr-plugin</artifactId>
          <version>${maven-jxr-plugin-version}</version>
        </plugin>
        <plugin>
          <groupId>org.apache.maven.plugins</groupId>
          <artifactId>maven-project-info-reports-plugin</artifactId>
          <version>${maven-project-info-reports-plugin-version}</version>
        </plugin>
        <plugin>
          <groupId>org.apache.maven.plugins</groupId>
          <artifactId>maven-deploy-plugin</artifactId>
          <version>3.0.0-M1</version>
        </plugin>
        <plugin>
          <groupId>org.apache.maven.plugins</groupId>
          <artifactId>maven-install-plugin</artifactId>
          <version>3.0.0-M1</version>
        </plugin>
        <plugin>
          <groupId>org.apache.maven.plugins</groupId>
          <artifactId>maven-compiler-plugin</artifactId>
          <version>${maven-compiler-plugin-version}</version>
        </plugin>
        <plugin>
          <groupId>org.apache.maven.plugins</groupId>
          <artifactId>maven-resources-plugin</artifactId>
          <version>3.1.0</version>
        </plugin>
      </plugins>
    </pluginManagement>

    <plugins>
      <plugin>
        <groupId>org.apache.maven.plugins</groupId>
        <artifactId>maven-enforcer-plugin</artifactId>
        <version>3.0.0-M2</version>
        <executions>
          <execution>
            <id>enforce-maven</id>
            <goals>
              <goal>enforce</goal>
            </goals>
            <configuration>
              <rules>
                <requireMavenVersion>
                  <version>3.5.2</version>
                </requireMavenVersion>
              </rules>
            </configuration>
          </execution>
        </executions>
      </plugin>

      <plugin>
        <artifactId>maven-compiler-plugin</artifactId>
      </plugin>

      <plugin>
        <groupId>org.apache.maven.plugins</groupId>
        <artifactId>maven-antrun-plugin</artifactId>
        <executions>
          <execution>
            <id>translate-qualifier</id>
            <phase>generate-resources</phase>
            <configuration>
              <target if="${translate-qualifier}">
                <copy file="META-INF/MANIFEST.MF" tofile="${bundle-manifest}" overwrite="true"/>
                <replace file="${bundle-manifest}">
                  <replacefilter token=".qualifier" value=".${maven.build.timestamp}"/>
                </replace>
              </target>
            </configuration>
            <goals>
              <goal>run</goal>
            </goals>
          </execution>
        </executions>
      </plugin>

      <!-- Build helper maven plugin sets the parsedVersion.osgiVersion property -->
      <plugin>
        <groupId>org.codehaus.mojo</groupId>
        <artifactId>build-helper-maven-plugin</artifactId>
        <executions>
          <execution>
            <id>set-osgi-version</id>
            <phase>validate</phase>
            <goals>
              <goal>parse-version</goal>
            </goals>
          </execution>
        </executions>
      </plugin>

      <plugin>
        <groupId>org.apache.maven.plugins</groupId>
        <artifactId>maven-javadoc-plugin</artifactId>
        <configuration>
          <additionalJOption>-Xdoclint:-missing</additionalJOption>
          <encoding>${project.build.sourceEncoding}</encoding>
          <quiet>true</quiet>
          <excludePackageNames>org.eclipse.jgit.http.test</excludePackageNames>
          <links>
            <link>http://docs.oracle.com/javase/8/docs/api</link>
          </links>
        </configuration>
        <executions>
          <execution>
            <goals>
              <goal>jar</goal>
            </goals>
          </execution>
        </executions>
      </plugin>
      <plugin>
        <groupId>org.apache.maven.plugins</groupId>
        <artifactId>maven-source-plugin</artifactId>
        <inherited>true</inherited>
        <executions>
          <execution>
            <id>attach-sources</id>
            <phase>process-classes</phase>
            <goals>
              <goal>jar</goal>
            </goals>
          </execution>
        </executions>
      </plugin>
      <plugin>
        <groupId>org.jacoco</groupId>
        <artifactId>jacoco-maven-plugin</artifactId>
        <executions>
          <execution>
            <goals>
              <goal>prepare-agent</goal>
            </goals>
            <configuration>
              <destFile>${sonar.jacoco.reportPath}</destFile>
              <includes>
                <include>org.eclipse.jgit.*</include>
              </includes>
              <excludes>
                <exclude>**/*Test*.*</exclude>
              </excludes>
              <append>true</append>
            </configuration>
          </execution>
        </executions>
      </plugin>
      <plugin>
        <groupId>org.apache.maven.plugins</groupId>
        <artifactId>maven-surefire-report-plugin</artifactId>
      </plugin>
    </plugins>
  </build>

  <reporting>
    <plugins>
      <plugin>
        <groupId>org.apache.maven.plugins</groupId>
        <artifactId>maven-javadoc-plugin</artifactId>
        <version>${maven-javadoc-plugin-version}</version>
        <reportSets>
          <reportSet>
            <reports>
              <report>javadoc</report>
            </reports>
          </reportSet>
          <reportSet>
            <id>aggregate</id>
            <inherited>false</inherited>
            <reports>
              <report>aggregate</report>
            </reports>
          </reportSet>
        </reportSets>
        <configuration>
          <additionalJOption>-Xdoclint:-missing</additionalJOption>
        </configuration>
      </plugin>
      <plugin>
        <groupId>org.apache.maven.plugins</groupId>
        <artifactId>maven-jxr-plugin</artifactId>
        <version>${maven-jxr-plugin-version}</version>
      </plugin>
      <plugin>
        <groupId>com.github.spotbugs</groupId>
        <artifactId>spotbugs-maven-plugin</artifactId>
        <version>${spotbugs-maven-plugin-version}</version>
      </plugin>
      <plugin>
        <groupId>org.apache.maven.plugins</groupId>
        <artifactId>maven-surefire-report-plugin</artifactId>
        <version>${maven-surefire-version}</version>
        <configuration>
          <aggregate>true</aggregate>
          <alwaysGenerateSurefireReport>false</alwaysGenerateSurefireReport>
          <reportsDirectories>
            <reportsDirectories>${project.build.directory}/surefire-reports</reportsDirectories>
          </reportsDirectories>
        </configuration>
      </plugin>
      <plugin>
        <groupId>org.apache.maven.plugins</groupId>
        <artifactId>maven-project-info-reports-plugin</artifactId>
        <version>${maven-project-info-reports-plugin-version}</version>
        <reportSets>
          <reportSet>
            <reports>
              <report>dependencies</report>
              <report>dependency-convergence</report>
              <report>dependency-management</report>
              <report>index</report>
              <report>summary</report>
              <report>team</report>
              <report>mailing-lists</report>
              <report>ci-management</report>
              <report>issue-management</report>
              <report>licenses</report>
              <report>scm</report>
            </reports>
          </reportSet>
        </reportSets>
      </plugin>
    </plugins>
  </reporting>

  <dependencyManagement>
    <dependencies>
      <dependency>
        <groupId>com.jcraft</groupId>
        <artifactId>jsch</artifactId>
        <version>${jsch-version}</version>
      </dependency>

      <dependency>
        <groupId>com.jcraft</groupId>
        <artifactId>jzlib</artifactId>
        <version>${jzlib-version}</version>
      </dependency>

      <dependency>
        <groupId>com.googlecode.javaewah</groupId>
        <artifactId>JavaEWAH</artifactId>
        <version>${javaewah-version}</version>
      </dependency>

      <dependency>
        <groupId>args4j</groupId>
        <artifactId>args4j</artifactId>
        <version>${args4j-version}</version>
      </dependency>

      <dependency>
        <groupId>junit</groupId>
        <artifactId>junit</artifactId>
        <version>${junit-version}</version>
      </dependency>

      <dependency>
        <groupId>javax.servlet</groupId>
        <artifactId>javax.servlet-api</artifactId>
        <version>${servlet-api-version}</version>
      </dependency>

      <dependency>
        <groupId>org.apache.commons</groupId>
        <artifactId>commons-compress</artifactId>
        <version>${commons-compress-version}</version>
      </dependency>

      <dependency>
        <groupId>org.tukaani</groupId>
        <artifactId>xz</artifactId>
        <version>1.6</version>
        <optional>true</optional>
      </dependency>

      <dependency>
        <groupId>org.eclipse.jetty</groupId>
        <artifactId>jetty-servlet</artifactId>
        <version>${jetty-version}</version>
      </dependency>

      <dependency>
        <groupId>org.osgi</groupId>
        <artifactId>org.osgi.core</artifactId>
        <version>${osgi-core-version}</version>
      </dependency>

      <dependency>
        <groupId>org.apache.httpcomponents</groupId>
        <artifactId>httpclient</artifactId>
        <version>${httpclient-version}</version>
      </dependency>

      <dependency>
        <groupId>org.apache.httpcomponents</groupId>
        <artifactId>httpcore</artifactId>
        <version>${httpcore-version}</version>
      </dependency>

      <dependency>
        <groupId>org.slf4j</groupId>
        <artifactId>slf4j-api</artifactId>
        <version>${slf4j-version}</version>
      </dependency>

      <dependency>
        <groupId>org.slf4j</groupId>
        <artifactId>slf4j-log4j12</artifactId>
        <version>${slf4j-version}</version>
      </dependency>

      <dependency>
        <groupId>log4j</groupId>
        <artifactId>log4j</artifactId>
        <version>${log4j-version}</version>
        <exclusions>
          <exclusion>
            <groupId>javax.mail</groupId>
            <artifactId>mail</artifactId>
          </exclusion>
          <exclusion>
            <groupId>javax.jms</groupId>
            <artifactId>jms</artifactId>
          </exclusion>
          <exclusion>
            <groupId>com.sun.jdmk</groupId>
            <artifactId>jmxtools</artifactId>
          </exclusion>
          <exclusion>
            <groupId>com.sun.jmx</groupId>
            <artifactId>jmxri</artifactId>
          </exclusion>
        </exclusions>
      </dependency>

      <dependency>
        <groupId>com.google.code.gson</groupId>
        <artifactId>gson</artifactId>
        <version>${gson-version}</version>
      </dependency>
    </dependencies>
  </dependencyManagement>

  <distributionManagement>
    <repository>
      <id>repo.eclipse.org</id>
      <name>JGit Maven Repository - Releases</name>
      <url>https://repo.eclipse.org/content/repositories/jgit-releases/</url>
    </repository>
    <snapshotRepository>
      <id>repo.eclipse.org</id>
      <name>JGit Maven Repository - Snapshots</name>
      <url>https://repo.eclipse.org/content/repositories/jgit-snapshots/</url>
      <uniqueVersion>true</uniqueVersion>
    </snapshotRepository>
    <site>
      <id>jgit.website</id>
      <name>JGit Website</name>
      <url>${jgit.website.url}</url>
    </site>
  </distributionManagement>

  <profiles>
    <profile>
      <id>javac</id>
      <build>
        <plugins>
          <plugin>
            <artifactId>maven-compiler-plugin</artifactId>
            <version>${maven-compiler-plugin-version}</version>
            <configuration>
              <encoding>UTF-8</encoding>
              <source>1.8</source>
              <target>1.8</target>
            </configuration>
            <executions>
              <execution>
                <id>default-compile</id>
                <phase>compile</phase>
                <goals>
                  <goal>compile</goal>
                </goals>
                <configuration>
                  <includes>
                    <include>org/eclipse/jgit/transport/InsecureCipherFactory.java</include>
                  </includes>
                </configuration>
              </execution>
              <execution>
                <id>compile-with-errorprone</id>
                <phase>compile</phase>
                <goals>
                  <goal>compile</goal>
                </goals>
                <configuration>
                  <compilerId>javac-with-errorprone</compilerId>
                  <forceJavacCompilerUse>true</forceJavacCompilerUse>
                  <compilerArgs>
                    <arg>-Xep:ExpectedExceptionChecker:ERROR</arg>
                  </compilerArgs>
                  <excludes>
                    <exclude>org/eclipse/jgit/transport/InsecureCipherFactory.java</exclude>
                  </excludes>
                </configuration>
              </execution>
            </executions>
            <dependencies>
              <dependency>
                <groupId>org.codehaus.plexus</groupId>
                <artifactId>plexus-compiler-javac</artifactId>
                <version>2.8.5</version>
              </dependency>
              <dependency>
                <groupId>org.codehaus.plexus</groupId>
                <artifactId>plexus-compiler-javac-errorprone</artifactId>
                <version>2.8.5</version>
              </dependency>
              <!-- override plexus-compiler-javac-errorprone's dependency on
                  Error Prone with the latest version -->
              <dependency>
                <groupId>com.google.errorprone</groupId>
                <artifactId>error_prone_core</artifactId>
                <version>2.3.3</version>
              </dependency>
            </dependencies>
          </plugin>
        </plugins>
      </build>
    </profile>
    <profile>
      <id>ecj</id>
      <activation>
        <activeByDefault>true</activeByDefault>
      </activation>
      <build>
        <plugins>
          <plugin>
            <artifactId>maven-compiler-plugin</artifactId>
            <version>${maven-compiler-plugin-version}</version>
            <configuration>
              <compilerId>eclipse</compilerId>
              <encoding>UTF-8</encoding>
              <source>1.8</source>
              <target>1.8</target>
              <!-- Passing arguments is a trainwreck, see https://issues.apache.org/jira/browse/MCOMPILER-123 -->
              <compilerArguments>
                <properties>${project.basedir}/.settings/org.eclipse.jdt.core.prefs</properties>
              </compilerArguments>
              <showWarnings>true</showWarnings>
              <showDeprecation>true</showDeprecation>
            </configuration>
            <dependencies>
              <dependency>
                <groupId>org.codehaus.plexus</groupId>
                <artifactId>plexus-compiler-eclipse</artifactId>
                <version>2.8.5</version>
              </dependency>
              <dependency>
                <groupId>org.eclipse.jdt</groupId>
                <artifactId>ecj</artifactId>
                <version>3.17.0</version>
              </dependency>
            </dependencies>
          </plugin>
        </plugins>
      </build>
    </profile>
    <profile>
      <id>static-checks</id>
      <build>
        <plugins>
          <plugin>
            <groupId>com.github.spotbugs</groupId>
            <artifactId>spotbugs-maven-plugin</artifactId>
          </plugin>
          <plugin>
            <groupId>org.apache.maven.plugins</groupId>
            <artifactId>maven-pmd-plugin</artifactId>
          </plugin>
        </plugins>
      </build>
    </profile>
    <profile>
      <id>eclipse-sign</id>
      <build>
        <plugins>
          <plugin>
            <groupId>org.eclipse.tycho.extras</groupId>
            <artifactId>tycho-pack200a-plugin</artifactId>
            <!-- TODO remove this configuration when https://git.eclipse.org/r/#/c/16027 is available -->
            <configuration>
              <supportedProjectTypes>
                <supportedProjectType>jar</supportedProjectType>
              </supportedProjectTypes>
            </configuration>
            <executions>
              <execution>
                <id>pack200-normalize</id>
                <goals>
                  <goal>normalize</goal>
                </goals>
                <phase>verify</phase>
              </execution>
            </executions>
          </plugin>
          <plugin>
            <groupId>org.eclipse.cbi.maven.plugins</groupId>
            <artifactId>eclipse-jarsigner-plugin</artifactId>
            <executions>
              <execution>
                <id>sign</id>
                <phase>verify</phase>
                <goals>
                  <goal>sign</goal>
                </goals>
              </execution>
            </executions>
          </plugin>
          <plugin>
            <groupId>org.eclipse.tycho.extras</groupId>
            <artifactId>tycho-pack200b-plugin</artifactId>
            <!-- TODO remove this configuration when https://git.eclipse.org/r/#/c/16027 is available -->
            <configuration>
              <supportedProjectTypes>
                <supportedProjectType>jar</supportedProjectType>
              </supportedProjectTypes>
            </configuration>
            <executions>
              <execution>
                <id>pack200-pack</id>
                <goals>
                  <goal>pack</goal>
                </goals>
                <phase>verify</phase>
              </execution>
            </executions>
          </plugin>
        </plugins>
      </build>
    </profile>
    <profile>
      <id>build-server</id>
      <properties>
        <jgit.website.url>file:///home/data/httpd/download.eclipse.org/jgit/site/${project.version}/</jgit.website.url>
      </properties>
    </profile>
  </profiles>

  <modules>
    <module>org.eclipse.jgit</module>
    <module>org.eclipse.jgit.ant</module>
    <module>org.eclipse.jgit.archive</module>
    <module>org.eclipse.jgit.ui</module>
    <module>org.eclipse.jgit.http.apache</module>
    <module>org.eclipse.jgit.http.server</module>
    <module>org.eclipse.jgit.ssh.apache</module>
    <module>org.eclipse.jgit.pgm</module>
    <module>org.eclipse.jgit.lfs</module>
    <module>org.eclipse.jgit.lfs.server</module>
    <module>org.eclipse.jgit.junit</module>
    <module>org.eclipse.jgit.junit.http</module>
    <module>org.eclipse.jgit.junit.ssh</module>

    <module>org.eclipse.jgit.test</module>
    <module>org.eclipse.jgit.ant.test</module>
    <module>org.eclipse.jgit.http.test</module>
    <module>org.eclipse.jgit.pgm.test</module>
    <module>org.eclipse.jgit.lfs.test</module>
    <module>org.eclipse.jgit.lfs.server.test</module>
<<<<<<< HEAD
    <module>org.eclipse.jgit.ssh.apache.test</module>
=======
    <module>org.eclipse.jgit.benchmarks</module>
>>>>>>> 452c38cd
  </modules>

</project><|MERGE_RESOLUTION|>--- conflicted
+++ resolved
@@ -958,11 +958,8 @@
     <module>org.eclipse.jgit.pgm.test</module>
     <module>org.eclipse.jgit.lfs.test</module>
     <module>org.eclipse.jgit.lfs.server.test</module>
-<<<<<<< HEAD
     <module>org.eclipse.jgit.ssh.apache.test</module>
-=======
     <module>org.eclipse.jgit.benchmarks</module>
->>>>>>> 452c38cd
   </modules>
 
 </project>