--- conflicted
+++ resolved
@@ -38,10 +38,7 @@
     <dependency>
       <groupId>org.apache.ant</groupId>
       <artifactId>ant</artifactId>
-<<<<<<< HEAD
-=======
       <version>1.10.12</version>
->>>>>>> 486afbc0
     </dependency>
   </dependencies>
 
