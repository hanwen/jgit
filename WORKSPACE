workspace(name = "jgit")

load("@bazel_tools//tools/build_defs/repo:http.bzl", "http_archive")

http_archive(
    name = "bazel_skylib",
    sha256 = "2ea8a5ed2b448baf4a6855d3ce049c4c452a6470b1efd1504fdb7c1c134d220a",
    strip_prefix = "bazel-skylib-0.8.0",
    urls = ["https://github.com/bazelbuild/bazel-skylib/archive/0.8.0.tar.gz"],
)

# Check Bazel version when invoked by Bazel directly
load("//tools:bazelisk_version.bzl", "bazelisk_version")

bazelisk_version(name = "bazelisk_version")

load("@bazelisk_version//:check.bzl", "check_bazel_version")

check_bazel_version()

load("//tools:bazlets.bzl", "load_bazlets")

<<<<<<< HEAD
load_bazlets(commit = "f53f51fb660552d0581aa0ba52c3836ed63d56a3")
=======
load_bazlets(commit = "f30a992da9fc855dce819875afb59f9dd6f860cd")
>>>>>>> eb7d335e

load(
    "@com_googlesource_gerrit_bazlets//tools:maven_jar.bzl",
    "maven_jar",
)

JMH_VERS = "1.21"

maven_jar(
    name = "jmh-core",
    artifact = "org.openjdk.jmh:jmh-core:" + JMH_VERS,
    attach_source = False,
    sha1 = "442447101f63074c61063858033fbfde8a076873",
)

maven_jar(
    name = "jmh-annotations",
    artifact = "org.openjdk.jmh:jmh-generator-annprocess:" + JMH_VERS,
    attach_source = False,
    sha1 = "7aac374614a8a76cad16b91f1a4419d31a7dcda3",
)

maven_jar(
    name = "jopt",
    artifact = "net.sf.jopt-simple:jopt-simple:5.0.4",
    attach_source = False,
    sha1 = "4fdac2fbe92dfad86aa6e9301736f6b4342a3f5c",
)

maven_jar(
    name = "math3",
    artifact = "org.apache.commons:commons-math3:3.6.1",
    attach_source = False,
    sha1 = "e4ba98f1d4b3c80ec46392f25e094a6a2e58fcbf",
)

maven_jar(
    name = "eddsa",
    artifact = "net.i2p.crypto:eddsa:0.3.0",
    sha1 = "1901c8d4d8bffb7d79027686cfb91e704217c3e1",
)

maven_jar(
    name = "jsch",
    artifact = "com.jcraft:jsch:0.1.55",
    sha1 = "bbd40e5aa7aa3cfad5db34965456cee738a42a50",
)

maven_jar(
    name = "jzlib",
    artifact = "com.jcraft:jzlib:1.1.1",
    sha1 = "a1551373315ffc2f96130a0e5704f74e151777ba",
)

maven_jar(
    name = "javaewah",
    artifact = "com.googlecode.javaewah:JavaEWAH:1.1.7",
    sha1 = "570dde3cd706ae10c62fe19b150928cfdb415e87",
)

maven_jar(
    name = "httpclient",
    artifact = "org.apache.httpcomponents:httpclient:4.5.10",
    sha1 = "7ca2e4276f4ef95e4db725a8cd4a1d1e7585b9e5",
)

maven_jar(
    name = "httpcore",
    artifact = "org.apache.httpcomponents:httpcore:4.4.12",
    sha1 = "21ebaf6d532bc350ba95bd81938fa5f0e511c132",
)

maven_jar(
    name = "sshd-osgi",
    artifact = "org.apache.sshd:sshd-osgi:2.2.0",
    sha1 = "a45d48cb53678e699816e8e054e55fa33f5a4558",
)

maven_jar(
    name = "sshd-sftp",
    artifact = "org.apache.sshd:sshd-sftp:2.2.0",
    sha1 = "3d011e00adf38e49bb8711a9dd762fe908a2170c",
)

maven_jar(
    name = "commons-codec",
    artifact = "commons-codec:commons-codec:1.13",
    sha1 = "3f18e1aa31031d89db6f01ba05d501258ce69d2c",
)

maven_jar(
    name = "commons-logging",
    artifact = "commons-logging:commons-logging:1.2",
    sha1 = "4bfc12adfe4842bf07b657f0369c4cb522955686",
)

maven_jar(
    name = "log-api",
    artifact = "org.slf4j:slf4j-api:1.7.2",
    sha1 = "0081d61b7f33ebeab314e07de0cc596f8e858d97",
)

maven_jar(
    name = "slf4j-simple",
    artifact = "org.slf4j:slf4j-simple:1.7.2",
    sha1 = "760055906d7353ba4f7ce1b8908bc6b2e91f39fa",
)

maven_jar(
    name = "servlet-api",
    artifact = "javax.servlet:javax.servlet-api:3.1.0",
    sha1 = "3cd63d075497751784b2fa84be59432f4905bf7c",
)

maven_jar(
    name = "commons-compress",
    artifact = "org.apache.commons:commons-compress:1.19",
    sha1 = "7e65777fb451ddab6a9c054beb879e521b7eab78",
)

maven_jar(
    name = "tukaani-xz",
    artifact = "org.tukaani:xz:1.8",
    sha1 = "c4f7d054303948eb6a4066194253886c8af07128",
)

maven_jar(
    name = "args4j",
    artifact = "args4j:args4j:2.33",
    sha1 = "bd87a75374a6d6523de82fef51fc3cfe9baf9fc9",
)

maven_jar(
    name = "junit",
    artifact = "junit:junit:4.13",
    sha1 = "e49ccba652b735c93bd6e6f59760d8254cf597dd",
)

maven_jar(
    name = "hamcrest-library",
    artifact = "org.hamcrest:hamcrest-library:1.3",
    sha1 = "4785a3c21320980282f9f33d0d1264a69040538f",
)

maven_jar(
    name = "hamcrest-core",
    artifact = "org.hamcrest:hamcrest-core:1.3",
    sha1 = "42a25dc3219429f0e5d060061f71acb49bf010a0",
)

maven_jar(
    name = "mockito",
    artifact = "org.mockito:mockito-core:2.23.0",
    sha1 = "497ddb32fd5d01f9dbe99a2ec790aeb931dff1b1",
)

maven_jar(
    name = "assertj-core",
    artifact = "org.assertj:assertj-core:3.14.0",
    sha1 = "3b7b0fcac821f3d167764e9926573cd64f78f9e9",
)

BYTE_BUDDY_VERSION = "1.9.0"

maven_jar(
    name = "bytebuddy",
    artifact = "net.bytebuddy:byte-buddy:" + BYTE_BUDDY_VERSION,
    sha1 = "8cb0d5baae526c9df46ae17693bbba302640538b",
)

maven_jar(
    name = "bytebuddy-agent",
    artifact = "net.bytebuddy:byte-buddy-agent:" + BYTE_BUDDY_VERSION,
    sha1 = "37b5703b4a6290be3fffc63ae9c6bcaaee0ff856",
)

maven_jar(
    name = "objenesis",
    artifact = "org.objenesis:objenesis:2.6",
    sha1 = "639033469776fd37c08358c6b92a4761feb2af4b",
)

maven_jar(
    name = "gson",
    artifact = "com.google.code.gson:gson:2.8.2",
    sha1 = "3edcfe49d2c6053a70a2a47e4e1c2f94998a49cf",
)

<<<<<<< HEAD
JETTY_VER = "9.4.25.v20191220"
=======
JETTY_VER = "9.4.24.v20191120"
>>>>>>> eb7d335e

maven_jar(
    name = "jetty-servlet",
    artifact = "org.eclipse.jetty:jetty-servlet:" + JETTY_VER,
<<<<<<< HEAD
    sha1 = "bee77d6a4f87dc90d5bc142cbd6cef470ec46aae",
    src_sha1 = "e8b09b6431fc9cfbff588698ac0262a745fe00e4",
=======
    sha1 = "ca1803fde51b795c0a8346ca8bc6277d9d04d01d",
    src_sha1 = "8781c162df92d27456d4370df943f6a5234f32c4",
>>>>>>> eb7d335e
)

maven_jar(
    name = "jetty-security",
    artifact = "org.eclipse.jetty:jetty-security:" + JETTY_VER,
<<<<<<< HEAD
    sha1 = "593ff5b5dfd5bf973184329f5d1209b9a411ec12",
    src_sha1 = "369f869a13a33d25535db3176a84945e94a3718a",
=======
    sha1 = "9fa640d36c088cf55843900043d28aef830ade4d",
    src_sha1 = "40128e3547b43f09e176fb0738672f483c477119",
>>>>>>> eb7d335e
)

maven_jar(
    name = "jetty-server",
    artifact = "org.eclipse.jetty:jetty-server:" + JETTY_VER,
<<<<<<< HEAD
    sha1 = "5b352c9f9135a1c20e4808e5cb1d84fbddfdc460",
    src_sha1 = "0f3acc2abcdb86491a2c37074592860cb1100269",
=======
    sha1 = "7885cc3d5d7701a444acada7ab97f89846514875",
    src_sha1 = "709650068c26029303ab3776d1e5ed6a66e0b065",
>>>>>>> eb7d335e
)

maven_jar(
    name = "jetty-http",
    artifact = "org.eclipse.jetty:jetty-http:" + JETTY_VER,
<<<<<<< HEAD
    sha1 = "c3aa7da362f1a492667ce754ba16b2535b793668",
    src_sha1 = "70ef1436dc895eafe2cc24cf59af6e2d2874d963",
=======
    sha1 = "d3f0b0fb016ef8d35ffb199d928ffbcbfa121c86",
    src_sha1 = "b29d870576e3edff354af0dae86c60d5956cd643",
>>>>>>> eb7d335e
)

maven_jar(
    name = "jetty-io",
    artifact = "org.eclipse.jetty:jetty-io:" + JETTY_VER,
<<<<<<< HEAD
    sha1 = "3eb34b5481012701de0ea9dfaf2bdf1dbb947b16",
    src_sha1 = "ad129617793088aaf69eab18a13c9bce02cb1195",
=======
    sha1 = "dcb6d4d505ef74898e3a64a38c40195c01e97119",
    src_sha1 = "863a6c575eadb626b50cda13a6484609a9449934",
>>>>>>> eb7d335e
)

maven_jar(
    name = "jetty-util",
    artifact = "org.eclipse.jetty:jetty-util:" + JETTY_VER,
<<<<<<< HEAD
    sha1 = "fd8b642cc16728f1c36ca6a64653cb1b26ec0232",
    src_sha1 = "c84dc3026cc4aea013dc97b18228756816167745",
=======
    sha1 = "3095acb088f4ff9e3fd9aedf98db73e3c18ea849",
    src_sha1 = "f503199317d9df74062d722db4a7af8cf5e59322",
>>>>>>> eb7d335e
)

BOUNCYCASTLE_VER = "1.64"

maven_jar(
    name = "bcpg",
    artifact = "org.bouncycastle:bcpg-jdk15on:" + BOUNCYCASTLE_VER,
    sha1 = "56956a8c63ccadf62e7c678571cf86f30bd84441",
    src_sha1 = "b241337df9516b35637d9be84451e2f03a81d186",
)

maven_jar(
    name = "bcprov",
    artifact = "org.bouncycastle:bcprov-jdk15on:" + BOUNCYCASTLE_VER,
    sha1 = "1467dac1b787b5ad2a18201c0c281df69882259e",
    src_sha1 = "2881bfaf2c15e9e64b62c2a143db90db7a0d6035",
)

maven_jar(
    name = "bcpkix",
    artifact = "org.bouncycastle:bcpkix-jdk15on:" + BOUNCYCASTLE_VER,
    sha1 = "3dac163e20110817d850d17e0444852a6d7d0bd7",
    src_sha1 = "5c87199786c06e1a53adf16b1998386bad52da89",
)<|MERGE_RESOLUTION|>--- conflicted
+++ resolved
@@ -20,11 +20,7 @@
 
 load("//tools:bazlets.bzl", "load_bazlets")
 
-<<<<<<< HEAD
-load_bazlets(commit = "f53f51fb660552d0581aa0ba52c3836ed63d56a3")
-=======
 load_bazlets(commit = "f30a992da9fc855dce819875afb59f9dd6f860cd")
->>>>>>> eb7d335e
 
 load(
     "@com_googlesource_gerrit_bazlets//tools:maven_jar.bzl",
@@ -213,82 +209,48 @@
     sha1 = "3edcfe49d2c6053a70a2a47e4e1c2f94998a49cf",
 )
 
-<<<<<<< HEAD
 JETTY_VER = "9.4.25.v20191220"
-=======
-JETTY_VER = "9.4.24.v20191120"
->>>>>>> eb7d335e
 
 maven_jar(
     name = "jetty-servlet",
     artifact = "org.eclipse.jetty:jetty-servlet:" + JETTY_VER,
-<<<<<<< HEAD
     sha1 = "bee77d6a4f87dc90d5bc142cbd6cef470ec46aae",
     src_sha1 = "e8b09b6431fc9cfbff588698ac0262a745fe00e4",
-=======
-    sha1 = "ca1803fde51b795c0a8346ca8bc6277d9d04d01d",
-    src_sha1 = "8781c162df92d27456d4370df943f6a5234f32c4",
->>>>>>> eb7d335e
 )
 
 maven_jar(
     name = "jetty-security",
     artifact = "org.eclipse.jetty:jetty-security:" + JETTY_VER,
-<<<<<<< HEAD
     sha1 = "593ff5b5dfd5bf973184329f5d1209b9a411ec12",
     src_sha1 = "369f869a13a33d25535db3176a84945e94a3718a",
-=======
-    sha1 = "9fa640d36c088cf55843900043d28aef830ade4d",
-    src_sha1 = "40128e3547b43f09e176fb0738672f483c477119",
->>>>>>> eb7d335e
 )
 
 maven_jar(
     name = "jetty-server",
     artifact = "org.eclipse.jetty:jetty-server:" + JETTY_VER,
-<<<<<<< HEAD
     sha1 = "5b352c9f9135a1c20e4808e5cb1d84fbddfdc460",
     src_sha1 = "0f3acc2abcdb86491a2c37074592860cb1100269",
-=======
-    sha1 = "7885cc3d5d7701a444acada7ab97f89846514875",
-    src_sha1 = "709650068c26029303ab3776d1e5ed6a66e0b065",
->>>>>>> eb7d335e
 )
 
 maven_jar(
     name = "jetty-http",
     artifact = "org.eclipse.jetty:jetty-http:" + JETTY_VER,
-<<<<<<< HEAD
     sha1 = "c3aa7da362f1a492667ce754ba16b2535b793668",
     src_sha1 = "70ef1436dc895eafe2cc24cf59af6e2d2874d963",
-=======
-    sha1 = "d3f0b0fb016ef8d35ffb199d928ffbcbfa121c86",
-    src_sha1 = "b29d870576e3edff354af0dae86c60d5956cd643",
->>>>>>> eb7d335e
 )
 
 maven_jar(
     name = "jetty-io",
     artifact = "org.eclipse.jetty:jetty-io:" + JETTY_VER,
-<<<<<<< HEAD
     sha1 = "3eb34b5481012701de0ea9dfaf2bdf1dbb947b16",
     src_sha1 = "ad129617793088aaf69eab18a13c9bce02cb1195",
-=======
-    sha1 = "dcb6d4d505ef74898e3a64a38c40195c01e97119",
-    src_sha1 = "863a6c575eadb626b50cda13a6484609a9449934",
->>>>>>> eb7d335e
 )
 
 maven_jar(
     name = "jetty-util",
     artifact = "org.eclipse.jetty:jetty-util:" + JETTY_VER,
-<<<<<<< HEAD
     sha1 = "fd8b642cc16728f1c36ca6a64653cb1b26ec0232",
     src_sha1 = "c84dc3026cc4aea013dc97b18228756816167745",
-=======
-    sha1 = "3095acb088f4ff9e3fd9aedf98db73e3c18ea849",
-    src_sha1 = "f503199317d9df74062d722db4a7af8cf5e59322",
->>>>>>> eb7d335e
 )
 
 BOUNCYCASTLE_VER = "1.64"
